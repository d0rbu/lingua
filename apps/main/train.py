# Copyright (c) Meta Platforms, Inc. and affiliates.
# This software may be used and distributed according to the terms of the Llama 2 Community License Agreement.

import gc
import logging
import os
import sys
from contextlib import ExitStack
from copy import deepcopy
from dataclasses import asdict, dataclass, field
from functools import partial
from pathlib import Path
from timeit import default_timer as timer
from typing import Any

import torch
import torch.distributed
import wandb
import xformers.profiler
from omegaconf import OmegaConf
from torch.distributed._tensor import DTensor

from apps.main.transformer import (
    LMTransformer,
    LMTransformerArgs,
    build_fsdp_grouping_plan,
    get_no_recompute_ops,
    get_num_flop_per_token,
    tp_parallelize,
)
from lingua.args import dataclass_from_dict, dump_config, flatten_dict
from lingua.checkpoint import CheckpointArgs, CheckpointManager
from lingua.data import (
    DataArgs,
    build_dataloader_from_args,
    init_dataloader_state_from_args,
)
from lingua.distributed import (
    DistributedArgs,
    EnvironmentArgs,
    check_model_value_range,
    clean_env,
    dist_mean_dict,
    get_device_mesh,
    get_world_size,
    init_signal_handler,
    is_master,
    parallelize_model,
    requeue_slurm_job,
    setup_env,
    setup_torch_distributed,
)
from lingua.logger import init_logger
from lingua.metrics import (
    GPUMemoryMonitor,
    LoggingArgs,
    MetricLogger,
    get_num_params,
)
from lingua.optim import OptimArgs, build_optimizer
from lingua.probe import AutoProbeD
from lingua.profiling import ProfilerArgs, maybe_run_profiler
from lingua.stool import StoolArgs, launch_job
from lingua.tokenizer import build_tokenizer
from lingua.train import TrainState

logger = logging.getLogger()


@dataclass
class TrainArgs:
    name: str = "lingua"
    dump_dir: str = ""

    seed: int = 42

    # Number of gradient accumulation steps
    # Total batch size is batch_size*grad_acc_steps
    grad_acc_steps: int = 1

    gc_collect_freq: int = 1000
    probe_freq: int | None = None

    # Nb optimizer steps to take
    steps: int = 1000

    data: DataArgs = field(default_factory=DataArgs)
    optim: OptimArgs = field(default_factory=OptimArgs)
    model: LMTransformerArgs = field(default_factory=LMTransformerArgs)
    distributed: DistributedArgs = field(default_factory=DistributedArgs)
    env: EnvironmentArgs = field(default_factory=EnvironmentArgs)

    checkpoint: CheckpointArgs = field(default_factory=CheckpointArgs)
    profiling: ProfilerArgs = field(default_factory=ProfilerArgs)
    logging: LoggingArgs = field(default_factory=LoggingArgs)

    # If set to None, eval is run locally otherwise it launches a new job with the given number of gpus
    async_eval_gpus: int | None = None
    eval: Any | None = None


def validate_train_args(args: TrainArgs, output_size: int) -> None:
    if args.model.vocab_size < 0:
        args.model.vocab_size = output_size
        logger.info(f"Setting model output size to {args.model.vocab_size}")
    assert args.model.vocab_size == output_size, (
        "Vocab size should be the same as output size"
    )

    assert args.grad_acc_steps > 0, "grad_acc_steps should be positive"

    assert args.dump_dir, "Dump dir not set"

    if args.checkpoint.path is None:
<<<<<<< HEAD
=======
        logger.info(f"Setting checkpoint path to {str(Path(args.dump_dir) / 'checkpoints')}")
>>>>>>> d61a3f01
        args.checkpoint.path = str(Path(args.dump_dir) / "checkpoints")
        logger.info(f"Setting checkpoint path to {args.checkpoint.path}")

    for source in args.data.sources:
        data_path = os.path.join(args.data.root_dir, source)
        assert os.path.exists(data_path), f"{data_path} doesn't exist"

    world_size = get_world_size()

    if (
        args.distributed.dp_replicate
        * args.distributed.dp_shard
        * args.distributed.tp_size
        != world_size
    ):
        assert world_size % args.distributed.dp_shard == 0, (
            "World size should be a multiple of dp_shard"
        )
        args.distributed.dp_replicate = world_size // args.distributed.dp_shard

        assert args.distributed.dp_replicate % args.distributed.tp_size == 0, (
            "Data parallel size should be a multiple of tensor parallel size"
        )
        args.distributed.dp_replicate = (
            args.distributed.dp_replicate // args.distributed.tp_size
        )

        logger.warning(
            f"Setting Data Parallel size to {args.distributed.dp_replicate * args.distributed.dp_shard}"
        )
        assert (
            args.distributed.dp_replicate
            * args.distributed.dp_shard
            * args.distributed.tp_size
            == world_size
        )

        if args.distributed.fsdp_type == "no_shard":
            assert (
                args.distributed.dp_shard == 1
                and args.distributed.dp_replicate == world_size
            ), (
                "Sharding is disabled, but dp_shard is not 1 or dp_replicate is not world_size"
            )

    old_max_seqlen = args.model.max_seqlen
    args.model.max_seqlen = args.data.seq_len
    if isinstance(old_max_seqlen, int) and old_max_seqlen != args.data.seq_len:
        logger.warning(
            f"Setting model.max_seqlen from {old_max_seqlen} to {args.data.seq_len}"
        )

    if args.distributed.tp_size > 1:
        logger.warning(
            "Tensor parallelism has not been tested for a while, use at your own risk"
        )

    assert args.probe_freq != args.profiling.mem_steps, (
        "Don't profile during probe step"
    )
    assert args.probe_freq != args.profiling.profile_steps, (
        "Don't profile during probe step"
    )

    if args.logging.wandb is not None:
        args.logging.wandb.name = args.name
        logger.info(f"Setting wandb name to {args.name}")

    if args.probe_freq is not None:
        assert args.distributed.tp_size == 1, (
            "Probing not supported with tensor parallelism"
        )
        assert args.distributed.selective_activation_checkpointing is False, (
            "Probing not supported with selective activation checkpointing"
        )


preemption_flag = dict(flag=False)


def set_preemption_flag(signal_number: int) -> None:
    logger.warning(f"Signal handler called with signal {signal_number}")
    logger.warning("Preemption ! checkpointing asap and exiting.")
    preemption_flag["flag"] = True


def every_n_steps(
    train_state: TrainState,
    freq: int,
    acc_step: int | None = None,
    acc_freq: int | None = None,
) -> bool:
    assert acc_step is None or acc_freq is None, (
        "Only one of acc_step or acc_freq should be set"
    )

    nth_step_trigger = train_state.step % freq == 0

    acc_trigger = True
    if acc_step is not None:
        acc_trigger = train_state.acc_step == acc_step
    elif acc_freq is not None:
        acc_trigger = train_state.acc_step % acc_freq == 0

    return nth_step_trigger and acc_trigger


def train(args: TrainArgs) -> None:
    with ExitStack() as context_stack:
        tokenizer = build_tokenizer(args.data.tokenizer.name, args.data.tokenizer.path)

        validate_train_args(
            args,
            tokenizer.n_words,
        )

        if is_master():
            os.makedirs(args.dump_dir, exist_ok=True)
            dump_config(args, Path(args.dump_dir) / "config.yaml")

        init_logger(Path(args.dump_dir) / "train.log")
        init_signal_handler(set_preemption_flag)  # For handling preemption signals.
        setup_env(args.env)
        setup_torch_distributed(args.distributed)
        world_mesh = get_device_mesh(args.distributed)

        logger.info(f"Starting job: {args.name}")

        # build dataloader
        # need dp world size and rank
        dp_mesh = world_mesh["dp_replicate"]
        dp_degree = dp_mesh.size()
        dp_rank = dp_mesh.get_local_rank()
        if args.distributed.dp_shard > 1:
            dp_rank = dp_rank * dp_degree + world_mesh["dp_shard"].get_local_rank()
            dp_degree *= world_mesh["dp_shard"].size()

        logger.info(f"Running on dp rank : {dp_rank}")
        logger.info(f"Running on dp size : {dp_degree}")

        torch.manual_seed(args.seed)
        logger.info("Building model")

        # Initializing Model in meta device allows us to initialize models much bigger than 1 gpu's memory
        with torch.device("meta"):
            model = LMTransformer(args.model)
        logger.info("Model is built !")

        model_param_count = get_num_params(model)

        model = parallelize_model(
            model,
            world_mesh,
            args.model,
            args.distributed,
            fsdp_grouping_plan=build_fsdp_grouping_plan(args.model),
            tp_parallelize=tp_parallelize,
            no_recompute_ops=get_no_recompute_ops(),
        )

        # Once we shard the model on different gpus we can actually initialize the model
        # First we create empty tensors of the correct shapes
        model = model.to_empty(device="cuda")
        # Then we init the model. Please make sure this function initializes *ALL* parameters
        # and buffers, otherwise you will have random values in the unitialized tensors
        # which will silently fail (give nan gradients for example)

        check_model_value_range(model, range=10.0, std=1.0)

        # log model size

        logger.info(f"Model size: {model_param_count:,} total parameters")

        gpu_memory_monitor = GPUMemoryMonitor("cuda")
        logger.info(
            f"GPU capacity: {gpu_memory_monitor.device_name} ({gpu_memory_monitor.device_index}) "
            f"with {gpu_memory_monitor.device_capacity_gib:.2f}GiB memory"
        )
        logger.info(f"GPU memory usage: {gpu_memory_monitor}")

        # build optimizer after apply parallelisms to the model
        optimizer, scheduler = build_optimizer(model, args.optim, args.steps)
        data_loader_state = init_dataloader_state_from_args(
            args.data, dp_rank, dp_degree
        )

        train_state = TrainState(
            step=0,
            acc_step=0,
            data_loader_state=data_loader_state,
            scheduler=scheduler,
        )

        # Either load from latest checkpoint or start from scratch
        checkpoint = CheckpointManager.instantiate_and_make_dir(args.checkpoint)
        successfully_loaded = checkpoint.load(model, optimizer, train_state, world_mesh)

        if successfully_loaded:
            logger.info(f"Loaded checkpoint at step {train_state.step}")
        else:
            with torch.random.fork_rng(devices=[torch.cuda.current_device()]):
                torch.manual_seed(args.model.seed)
                model.init_weights()

        if args.probe_freq is not None:
            if is_master():
                os.makedirs(Path(args.dump_dir) / "probe", exist_ok=True)
            torch.distributed.barrier()
            probe = AutoProbeD(
                model,
                (
                    Path(args.dump_dir) / "probe" / f"probe.{dp_rank}.jsonl"
                    if (dp_rank % 128 == 0)
                    else None
                ),
            )

        gc.disable()

        # train loop
        model.train()
        metric_logger = context_stack.enter_context(
            MetricLogger(Path(args.dump_dir) / "metrics.jsonl", args)
        )
        data_loader = context_stack.enter_context(
            build_dataloader_from_args(
                args.data,
                state=train_state.data_loader_state,
            )
        )
        torch_profiler = context_stack.enter_context(
            maybe_run_profiler(args.dump_dir, model, args.profiling)
        )

        train_step_trigger = partial(
            every_n_steps,
            train_state,
        )
        num_tokens_since_last_log = 0
        time_last_log = timer()
        gc.collect()
        while train_state.step < args.steps:
            # We constrain train_state.acc_step to be in range 0 to args.grad_acc_steps - 1
            train_state.acc_step += 1
            train_state.acc_step = train_state.acc_step % args.grad_acc_steps

            # get batch
            current_lr = float(optimizer.param_groups[0]["lr"])
            data_load_start = timer()
            batch, train_state.data_loader_state = next(data_loader)
            batch = torch.tensor(
                batch,
                dtype=torch.long,
            )

            # garbage collect at the given frequency at the first accumulation step
            if train_step_trigger(freq=args.gc_collect_freq, acc_step=0):
                logger.info("garbage collection")
                # we do garbage collection manually otherwise different processes
                # run the GC at different times so they slow down the whole pipeline
                gc.collect()

            input_ids = batch[:, :, 0].cuda()
            labels = batch[:, :, 1].cuda()
            data_load_time = round(timer() - data_load_start, 4)
            num_tokens_since_last_log += input_ids.numel()

            bsz, seqlen = labels.shape

            # forward
            start_timer = torch.cuda.Event(enable_timing=True)
            end_timer = torch.cuda.Event(enable_timing=True)
            start_timer.record()

            # This is an automatic probe that will compute statistics
            # of all linears' inputs, weights and outputs
            # along with attention logits and entropy
            # both in forward and backward pass
            if (args.probe_freq is not None) and train_step_trigger(
                freq=args.probe_freq, acc_step=1 % args.grad_acc_steps
            ):
                # Here we do a fake forward and backward pass on a smaller
                # batch size to avoid OOM
                # This assumes the model has no stateful layers (batch norm..)
<<<<<<< HEAD
                assert next(probe_mod.parameters()).grad is None, (
                    "Can't probe model if grads are not reset"
                )
=======
                assert (
                    next(model.parameters()).grad is None
                ), "Can't probe model if grads are not reset"
>>>>>>> d61a3f01

                with probe:
                    probe.metadata = {
                        "it": train_state.step,
                        "global_step": train_state.step,
                        "loop": "lingua",
                    }
                    # Non compiled model uses roughly 2x memory in our exps
                    # So we divide bsz by 2 or seqlen by 2
                    probe_bsz = max(1, bsz // 2)
                    probe_seq = seqlen if (bsz // 2 >= 1) else (seqlen // 2)
                    probe_loss = model(
                        input_ids[:probe_bsz, :probe_seq],
                        labels[:probe_bsz, :probe_seq],
                    )
                    probe_loss.backward()
                    # We zero grads to cancel this fake step
                    optimizer.zero_grad()

<<<<<<< HEAD
                assert next(probe_mod.parameters()).grad is None, (
                    "Probe model shouldn't have grads at this point"
                )
=======
                assert (
                    next(model.parameters()).grad is None
                ), "Probe model shouldn't have grads at this point"
>>>>>>> d61a3f01

            loss = model(input_ids, labels)

            # We scale loss with grad_acc_steps so the gradient is the same
            # regardless of grad_acc_steps
            loss = loss / args.grad_acc_steps
            # backward on scaled loss to create scaled gradients
            loss.backward()
            # For logging we undo that scaling
            loss = loss.detach() * args.grad_acc_steps

            # optimizer step
            grad_norm = -1.0
            if train_state.acc_step == 0:
                # Warning: FSDP + clip grad norm for_each=true triggers seg faults on pytorch nightly
                grad_norm = torch.nn.utils.clip_grad_norm_(
                    model.parameters(), max_norm=args.optim.clip, foreach=True
                )
                grad_norm = (
                    grad_norm.full_tensor() if isinstance(grad_norm, DTensor) else grad_norm
                ).item()

                optimizer.step()
                scheduler.step()
                optimizer.zero_grad()
                train_state.step += 1

            # updates the scale for next iteration
            # training iteration complete
            end_timer.record()

            torch.cuda.synchronize()

            curr_iter_time = round(start_timer.elapsed_time(end_timer) * 1e-3, 4)

            # if profiler is active
            if torch_profiler:
                xformers.profiler.step()

            # log metrics
            if train_step_trigger(
                freq=args.logging.freq,
                acc_step=None if args.logging.acc_freq else 0,
                acc_freq=args.logging.acc_freq,
            ):
                time_delta = timer() - time_last_log
                tokens_per_second = num_tokens_since_last_log / (time_delta * args.distributed.tp_size)

                gpu_mem_stats = gpu_memory_monitor.get_peak_stats()

                total_acc_steps = (
                    args.grad_acc_steps * train_state.step + train_state.acc_step
                )
                tokens_per_gpu = (
                    total_acc_steps * args.data.batch_size * args.data.seq_len
                )
                total_tokens = dp_degree * tokens_per_gpu
                # This is an estimate and the correct values may change
                # if you change the architecture
                # Use xformer's analyze profile trace to get actual measurement
                FLOPS = (
                    get_num_flop_per_token(
                        model_param_count - args.model.vocab_size * args.model.dim,
                        args.model.n_layers,
                        args.model.dim,
                        args.data.seq_len,
                    )
                    * tokens_per_second
                )
                metrics = flatten_dict(
                    {
                        "global_step": train_state.step,
                        "acc_step": train_state.acc_step,
                        "speed": {
                            "tok/sec": tokens_per_second,
                            "FLOPS": FLOPS,
                            "curr_iter_time": curr_iter_time,
                            "data_load_time": data_load_time,
                        },
                        "optim": {
                            "grad_norm": grad_norm,
                            "lr": current_lr,
                            "total_tokens": total_tokens,
                        },
                        "memory": gpu_mem_stats._asdict(),
                    },
                    sep="/",
                )

                to_sync = {
                    "loss/out": loss.item(),
                }
                metrics.update(dist_mean_dict(to_sync))

                if is_master():
                    metric_logger.log(metrics)

                gpu_memory_monitor.reset_peak_stats()
                num_tokens_since_last_log = 0
                time_last_log = timer()
                logger.info(
                    f"step: {train_state.step}"
                    f"  acc: {train_state.acc_step}"
                    f"  loss: {round(loss.item(), 4):>7}"
                    f"  grad: {grad_norm:.2e}"
                    f"  flops: {FLOPS:.2e}"
                    f"  tok/sec: {tokens_per_second:.2e}"
                    f"  iter: {curr_iter_time:>7}"
                    f"  data: {data_load_time:>5}"
                    f"  lr: {current_lr:.2e}"
                    f"  mem: {gpu_mem_stats.max_active_pct:.0f}%"
                    f"  pow: {gpu_mem_stats.power_draw / 1000} W"
                )

            saved = False
            if train_step_trigger(
                freq=args.checkpoint.dump.every, acc_step=0
            ) or train_step_trigger(freq=args.checkpoint.eval.every, acc_step=0):
                saved = checkpoint.save(
                    model,
                    optimizer,
                    train_state,
                    args,
                    device_mesh=world_mesh,
                )

            if args.eval is not None and train_step_trigger(
                freq=args.checkpoint.eval.every, acc_step=0
            ):
                from apps.main.eval import (
                    EVAL_FOLDER_NAME,
                    EvalArgs,
                    launch_eval,
                )

                eval_args = dataclass_from_dict(EvalArgs, args.eval)

                eval_args.global_step = train_state.step
                eval_args.ckpt_dir = str(checkpoint.existing_saves[-1])
                eval_args.dump_dir = str(
                    os.path.join(
                        args.dump_dir,
                        "evals",
                        EVAL_FOLDER_NAME.format(train_state.step),
                    )
                )
                eval_args.metric_log_dir = args.dump_dir
                if args.async_eval_gpus is None:
                    launch_eval(eval_args)
                elif is_master():
                    if wandb.run is not None and args.logging.wandb is not None:
                        eval_args.wandb = deepcopy(args.logging.wandb)
                    assert args.async_eval_gpus > 0
                    logger.info(f"Launching evals on {args.async_eval_gpus} gpus")
                    with clean_env():
                        launch_job(
                            StoolArgs(
                                asdict(eval_args),
                                script="apps.main.eval",
                                copy_code=False,
                                nodes=args.async_eval_gpus // 8,
                                qos="lowest",
                            )
                        )

            if preemption_flag["flag"]:
                if not saved:
                    checkpoint.save(
                        model,
                        optimizer,
                        train_state,
                        args,
                        device_mesh=world_mesh,
                    )
                requeue_slurm_job()
                sys.exit(0)

    if not saved:
        checkpoint.save(
            model,
            optimizer,
            train_state,
            args,
            device_mesh=world_mesh,
        )
    gc.collect()
    logger.info("complete ! :) https://www.youtube.com/watch?v=wEr09Vi_bw0")


def main():
    """
    The command line interface here uses OmegaConf https://omegaconf.readthedocs.io/en/2.3_branch/usage.html#from-command-line-arguments
    This accepts arguments as a dot list
    So if the dataclass looks like

    @dataclass
    class DummyArgs:
        name: str
        model: LMTransformerArgs

    @dataclass
    class LMTransformerArgs:
        dim: int

    Then you can pass model.dim=32 to change values in LMTransformerArgs
    or just name=tictac for top level attributes.

    The behavior here is as follows:
    1. We instantiate TrainArgs with its default values
    2. We override those default values with the ones in the provided config file
    3. We override the result with the additional arguments provided through command line

    For example, if the config is the following

    model:
        dim: 128
        n_layers: 4

    and you call train.py with train.py model.dim=64

    Then the final TrainArgs will have

    model:
        dim: 64
        n_layers: 4

    Plus all the default values in TrainArgs dataclass.
    """
    cli_args = OmegaConf.from_cli()
    file_cfg = OmegaConf.load(cli_args.config)
    # We remove 'config' attribute from config as the underlying DataClass does not have it
    del cli_args.config

    default_cfg = OmegaConf.structured(TrainArgs())
    cfg = OmegaConf.merge(default_cfg, file_cfg, cli_args)
    cfg = OmegaConf.to_object(cfg)

    train(cfg)


if __name__ == "__main__":
    main()<|MERGE_RESOLUTION|>--- conflicted
+++ resolved
@@ -112,10 +112,7 @@
     assert args.dump_dir, "Dump dir not set"
 
     if args.checkpoint.path is None:
-<<<<<<< HEAD
-=======
         logger.info(f"Setting checkpoint path to {str(Path(args.dump_dir) / 'checkpoints')}")
->>>>>>> d61a3f01
         args.checkpoint.path = str(Path(args.dump_dir) / "checkpoints")
         logger.info(f"Setting checkpoint path to {args.checkpoint.path}")
 
@@ -400,15 +397,9 @@
                 # Here we do a fake forward and backward pass on a smaller
                 # batch size to avoid OOM
                 # This assumes the model has no stateful layers (batch norm..)
-<<<<<<< HEAD
-                assert next(probe_mod.parameters()).grad is None, (
-                    "Can't probe model if grads are not reset"
-                )
-=======
                 assert (
                     next(model.parameters()).grad is None
                 ), "Can't probe model if grads are not reset"
->>>>>>> d61a3f01
 
                 with probe:
                     probe.metadata = {
@@ -428,15 +419,9 @@
                     # We zero grads to cancel this fake step
                     optimizer.zero_grad()
 
-<<<<<<< HEAD
-                assert next(probe_mod.parameters()).grad is None, (
-                    "Probe model shouldn't have grads at this point"
-                )
-=======
                 assert (
                     next(model.parameters()).grad is None
                 ), "Probe model shouldn't have grads at this point"
->>>>>>> d61a3f01
 
             loss = model(input_ids, labels)
 
